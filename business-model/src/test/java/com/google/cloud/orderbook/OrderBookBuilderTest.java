--- conflicted
+++ resolved
@@ -43,15 +43,10 @@
     }
   }
 
-  // TODO: fix this test
   @Test
   public void simpleTest() {
     OrderBookBuilder builder = new OrderBookBuilder();
-<<<<<<< HEAD
-    MatcherContext context = new MatcherContext(1000, startTime);
-=======
     MatcherContext context = new MatcherContext(1000, startTime, 0);
->>>>>>> a5f59b37
     Matcher m = new Matcher(context, 1);
 
     // Add a series of orders.
